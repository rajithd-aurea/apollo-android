def versions = [
    minAndroidPlugin      : '3.4.2',
    androidPlugin         : '3.6.2',
    androidxSqlite        : '2.1.0',
<<<<<<< HEAD
    apollo                : '3.0.0-alpha01', // This should only be used by apollo-gradle-plugin-incubating:test to get the artifacts locally
=======
    apollo                : '2.4.1-SNAPSHOT', // This should only be used by apollo-gradle-plugin-incubating:test to get the artifacts locally
>>>>>>> 07a090de
    antlr4                : '4.5.3',
    cache                 : '2.0.2',
    compiletesting        : '0.15',
    espressoIdlingResource: '3.2.0',
    guava                 : '28.0-jre',
    javaPoet              : '1.9.0',
    jetbrainsAnnotations  : '13.0',
    junit                 : '4.12',
    kotlin                : '1.4.10',
    kotlinCoroutines      : '1.3.9',
    kotlinPoet            : '1.5.0',
    mockito               : '1.9.5',
    moshi                 : '1.9.2',
    okHttp4               : '4.5.0',
    okHttp                : '3.12.11',
    okio                  : '2.8.0',
    rxjava                : '2.0.5',
    rxjava3               : '3.0.4',
    rxandroid             : '2.0.1',
    sqldelight            : '1.4.3',
    testRunner            : '0.5',
    truth                 : '0.30'
]

ext.isCi = "true" == System.getenv('CI')

ext.dep = [
    android               : [
        plugin    : "com.android.tools.build:gradle:$versions.androidPlugin",
        minPlugin : "com.android.tools.build:gradle:$versions.minAndroidPlugin",
        testRunner: "com.android.support.test:runner:$versions.testRunner",
    ],
    androidx              : [
        appcompat             : "androidx.appcompat:appcompat:1.1.0",
        espressoIdlingResource: "androidx.test.espresso:espresso-idling-resource:$versions.espressoIdlingResource",
        recyclerView          : "androidx.recyclerview:recyclerview:1.1.0",
        sqlite                : "androidx.sqlite:sqlite:${versions.androidxSqlite}",
        sqliteFramework       : "androidx.sqlite:sqlite-framework:${versions.androidxSqlite}",
    ],
    antlr                 : [
        antlr  : "org.antlr:antlr4:$versions.antlr4",
        runtime: "org.antlr:antlr4-runtime:$versions.antlr4",
    ],
    apollo                : [
        plugin : "com.apollographql.apollo:apollo-gradle-plugin:$versions.apollo",
        runtime: "com.apollographql.apollo:apollo-runtime:$versions.apollo",
        api    : "com.apollographql.apollo:apollo-api:$versions.apollo",
    ],
    compiletesting        : "com.google.testing.compile:compile-testing:$versions.compiletesting",
    kotlinCompileTesting  : "com.github.tschuchortdev:kotlin-compile-testing:1.2.10",
    cache                 : "com.nytimes.android:cache:$versions.cache",
    gradleJapiCmpPlugin   : "me.champeau.gradle:japicmp-gradle-plugin:0.2.8",
    vanniktechPlugin      : "com.vanniktech:gradle-maven-publish-plugin:0.11.1",
    gradlePublishPlugin   : "com.gradle.publish:plugin-publish-plugin:0.12.0",
    guavaJre              : "com.google.guava:guava:$versions.guava",
    jetbrainsAnnotations  : "org.jetbrains:annotations:$versions.jetbrainsAnnotations",
    junit                 : "junit:junit:$versions.junit",
    kotlin                : [
        plugin             : "org.jetbrains.kotlin:kotlin-gradle-plugin:$versions.kotlin",
        coroutines         : "org.jetbrains.kotlinx:kotlinx-coroutines-core:$versions.kotlinCoroutines",
        coroutinesAndroid  : "org.jetbrains.kotlinx:kotlinx-coroutines-android:$versions.kotlinCoroutines",
        reflect            : "org.jetbrains.kotlin:kotlin-reflect:$versions.kotlin"
    ],
    mockito               : "org.mockito:mockito-all:$versions.mockito",
    moshi                 : [
        adapters     : "com.squareup.moshi:moshi-adapters:$versions.moshi",
        kotlinCodegen: "com.squareup.moshi:moshi-kotlin-codegen:$versions.moshi",
        moshi        : "com.squareup.moshi:moshi:$versions.moshi",
    ],
    okHttp                : [
        mockWebServer: "com.squareup.okhttp3:mockwebserver:$versions.okHttp",
        mockWebServer4: "com.squareup.okhttp3:mockwebserver:$versions.okHttp4",
        okHttp       : "com.squareup.okhttp3:okhttp:$versions.okHttp",
        okHttp4      : "com.squareup.okhttp3:okhttp:$versions.okHttp4",
        logging      : "com.squareup.okhttp3:logging-interceptor:$versions.okHttp",
    ],
    okio                  : "com.squareup.okio:okio-multiplatform:$versions.okio",
    poet                  : [
        java  : "com.squareup:javapoet:$versions.javaPoet",
        kotlin: "com.squareup:kotlinpoet:$versions.kotlinPoet",
    ],
    rx                    : [
        java   : "io.reactivex.rxjava2:rxjava:$versions.rxjava",
        java3  : "io.reactivex.rxjava3:rxjava:$versions.rxjava3",
        android: "io.reactivex.rxjava2:rxandroid:$versions.rxandroid",
    ],
    sqldelight            : [
        android: "com.squareup.sqldelight:android-driver:$versions.sqldelight",
        jvm    : "com.squareup.sqldelight:sqlite-driver:$versions.sqldelight",
        native : "com.squareup.sqldelight:native-driver:$versions.sqldelight",
        plugin : "com.squareup.sqldelight:gradle-plugin:$versions.sqldelight"
    ],
    truth                 : "com.google.truth:truth:$versions.truth",
    uuid                  : "com.benasher44:uuid:0.2.0",
]
ext.androidConfig = [
    compileSdkVersion: 28,
    minSdkVersion    : 15,
    targetSdkVersion : 28
]<|MERGE_RESOLUTION|>--- conflicted
+++ resolved
@@ -2,11 +2,7 @@
     minAndroidPlugin      : '3.4.2',
     androidPlugin         : '3.6.2',
     androidxSqlite        : '2.1.0',
-<<<<<<< HEAD
     apollo                : '3.0.0-alpha01', // This should only be used by apollo-gradle-plugin-incubating:test to get the artifacts locally
-=======
-    apollo                : '2.4.1-SNAPSHOT', // This should only be used by apollo-gradle-plugin-incubating:test to get the artifacts locally
->>>>>>> 07a090de
     antlr4                : '4.5.3',
     cache                 : '2.0.2',
     compiletesting        : '0.15',
